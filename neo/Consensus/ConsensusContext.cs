--- conflicted
+++ resolved
@@ -115,41 +115,17 @@
 
             TransactionHashes = reader.ReadSerializableArray<UInt256>();
             Transaction[] transactions = reader.ReadSerializableArray<Transaction>(Block.MaxTransactionsPerBlock);
-<<<<<<< HEAD
-
-            PreparationPayloads = new ConsensusPayload[reader.ReadVarInt(Blockchain.MaxValidators)];
-            for (int i = 0; i < PreparationPayloads.Length; i++)
-                PreparationPayloads[i] = reader.ReadBoolean() ? reader.ReadSerializable<ConsensusPayload>() : null;
-            CommitPayloads = new ConsensusPayload[reader.ReadVarInt(Blockchain.MaxValidators)];
-            for (int i = 0; i < CommitPayloads.Length; i++)
-                CommitPayloads[i] = reader.ReadBoolean() ? reader.ReadSerializable<ConsensusPayload>() : null;
-            ChangeViewPayloads = new ConsensusPayload[reader.ReadVarInt(Blockchain.MaxValidators)];
-            for (int i = 0; i < ChangeViewPayloads.Length; i++)
-                ChangeViewPayloads[i] = reader.ReadBoolean() ? reader.ReadSerializable<ConsensusPayload>() : null;
-            LastChangeViewPayloads = new ConsensusPayload[reader.ReadVarInt(Blockchain.MaxValidators)];
-            for (int i = 0; i < LastChangeViewPayloads.Length; i++)
-                LastChangeViewPayloads[i] = reader.ReadBoolean() ? reader.ReadSerializable<ConsensusPayload>() : null;
-
-            // Payloads for speeding up next round
-            FuturePreparationPayloads = new ConsensusPayload[reader.ReadVarInt(Blockchain.MaxValidators)];
-            for (int i = 0; i < FuturePreparationPayloads.Length; i++)
-                FuturePreparationPayloads[i] = reader.ReadBoolean() ? reader.ReadSerializable<ConsensusPayload>() : null;
-            FutureCommitPayloads = new ConsensusPayload[reader.ReadVarInt(Blockchain.MaxValidators)];
-            for (int i = 0; i < FutureCommitPayloads.Length; i++)
-                FutureCommitPayloads[i] = reader.ReadBoolean() ? reader.ReadSerializable<ConsensusPayload>() : null;
-            FutureChangeViewPayloads = new ConsensusPayload[reader.ReadVarInt(Blockchain.MaxValidators)];
-            for (int i = 0; i < FutureChangeViewPayloads.Length; i++)
-                FutureChangeViewPayloads[i] = reader.ReadBoolean() ? reader.ReadSerializable<ConsensusPayload>() : null;
-            FutureRecoveryPayloads = new ConsensusPayload[reader.ReadVarInt(Blockchain.MaxValidators)];
-            for (int i = 0; i < FutureRecoveryPayloads.Length; i++)
-                FutureRecoveryPayloads[i] = reader.ReadBoolean() ? reader.ReadSerializable<ConsensusPayload>() : null;
-
-=======
+
             PreparationPayloads = reader.ReadNullableArray<ConsensusPayload>(Blockchain.MaxValidators);
             CommitPayloads = reader.ReadNullableArray<ConsensusPayload>(Blockchain.MaxValidators);
             ChangeViewPayloads = reader.ReadNullableArray<ConsensusPayload>(Blockchain.MaxValidators);
             LastChangeViewPayloads = reader.ReadNullableArray<ConsensusPayload>(Blockchain.MaxValidators);
->>>>>>> 2ca5b6b6
+
+            FuturePreparationPayloads = reader.ReadNullableArray<ConsensusPayload>(Blockchain.MaxValidators);
+            FutureCommitPayloads = reader.ReadNullableArray<ConsensusPayload>(Blockchain.MaxValidators);
+            FutureChangeViewPayloads = reader.ReadNullableArray<ConsensusPayload>(Blockchain.MaxValidators);
+            FutureRecoveryPayloads = reader.ReadNullableArray<ConsensusPayload>(Blockchain.MaxValidators);
+            
             if (TransactionHashes.Length == 0 && !RequestSentOrReceived)
                 TransactionHashes = null;
             Transactions = transactions.Length == 0 && !RequestSentOrReceived ? null : transactions.ToDictionary(p => p.Hash);
@@ -479,77 +455,17 @@
             writer.Write(ViewNumber);
             writer.Write(TransactionHashes ?? new UInt256[0]);
             writer.Write(Transactions?.Values.ToArray() ?? new Transaction[0]);
-<<<<<<< HEAD
-            writer.WriteVarInt(PreparationPayloads.Length);
-            foreach (var payload in PreparationPayloads)
-            {
-                bool hasPayload = !(payload is null);
-                writer.Write(hasPayload);
-                if (!hasPayload) continue;
-                writer.Write(payload);
-            }
-            writer.WriteVarInt(CommitPayloads.Length);
-            foreach (var payload in CommitPayloads)
-            {
-                bool hasPayload = !(payload is null);
-                writer.Write(hasPayload);
-                if (!hasPayload) continue;
-                writer.Write(payload);
-            }
-            writer.WriteVarInt(ChangeViewPayloads.Length);
-            foreach (var payload in ChangeViewPayloads)
-            {
-                bool hasPayload = !(payload is null);
-                writer.Write(hasPayload);
-                if (!hasPayload) continue;
-                writer.Write(payload);
-            }
-            writer.WriteVarInt(LastChangeViewPayloads.Length);
-            foreach (var payload in LastChangeViewPayloads)
-            {
-                bool hasPayload = !(payload is null);
-                writer.Write(hasPayload);
-                if (!hasPayload) continue;
-                writer.Write(payload);
-            }
-            writer.WriteVarInt(FuturePreparationPayloads.Length);
-            foreach (var payload in FuturePreparationPayloads)
-            {
-                bool hasPayload = !(payload is null);
-                writer.Write(hasPayload);
-                if (!hasPayload) continue;
-                writer.Write(payload);
-            }
-            writer.WriteVarInt(FutureCommitPayloads.Length);
-            foreach (var payload in FutureCommitPayloads)
-            {
-                bool hasPayload = !(payload is null);
-                writer.Write(hasPayload);
-                if (!hasPayload) continue;
-                writer.Write(payload);
-            }
-            writer.WriteVarInt(FutureChangeViewPayloads.Length);
-            foreach (var payload in FutureChangeViewPayloads)
-            {
-                bool hasPayload = !(payload is null);
-                writer.Write(hasPayload);
-                if (!hasPayload) continue;
-                writer.Write(payload);
-            }
-            writer.WriteVarInt(FutureRecoveryPayloads.Length);
-            foreach (var payload in FutureRecoveryPayloads)
-            {
-                bool hasPayload = !(payload is null);
-                writer.Write(hasPayload);
-                if (!hasPayload) continue;
-                writer.Write(payload);
-            }
-=======
+
             writer.WriteNullableArray(PreparationPayloads);
             writer.WriteNullableArray(CommitPayloads);
             writer.WriteNullableArray(ChangeViewPayloads);
             writer.WriteNullableArray(LastChangeViewPayloads);
->>>>>>> 2ca5b6b6
+            
+            writer.WriteNullableArray(FuturePreparationPayloads);
+            writer.WriteNullableArray(FutureCommitPayloads);
+            writer.WriteNullableArray(FutureChangeViewPayloads);
+            writer.WriteNullableArray(FutureRecoveryPayloads);
+
         }
     }
 }